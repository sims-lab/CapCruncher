--- conflicted
+++ resolved
@@ -7,75 +7,6 @@
 CCanalyser is a tool designed to automate the processing of Capture-C, Tri-C and Tiled-C data from fastq files. The package is effectively a re-implementation of [CCseqBasicS](https://github.com/Hughes-Genome-Group/CCseqBasicS) that combines [CaptureCompare](https://github.com/djdownes/CaptureCompare). 
 
 The package is entirely written in python and  consists of an end-to-end data processing pipline and supporting command line interface to enable finer grained control.
-<<<<<<< HEAD
-=======
-
-For further information see the [documentation](https://ccanalyser.readthedocs.io/en/latest/)
 
 
-## Installation
-
-### Pre-Installation
-
-As the pipeline relies on conda enviroments to run, it is highly recomended that a conda enviroment is first generated using the provided yaml file.
-
-If conda is already installed then clone the repository:
-
-**Note** As creating this conda enviroment takes a while, using [mamba](https://github.com/mamba-org/mamba) is encouraged.
-
-```
-git clone https://github.com/sims-lab/capture-c.git
-conda env create -f ccanalyser_conda_env.yml
-conda activate cc
-```
-
-### Installing the package
-
-#### Github
-
-```
-git clone https://github.com/sims-lab/capture-c.git
-pip install .
-```
-
-#### PIP 
-
-The package should shortly be on pip (if I can figure out how)
-
-```
-pip install ccanalyser
-```
-
-Please see the documentation for further details.
-
-## Running the pipeline
-
-1. Create a working directory with the fastq files required for the analysis.
-2. Copy [config.yml](https://github.com/sims-lab/capture-c/blob/master/config.yml) to the working directory
-3. Edit config.yml to suit your experiment and set-up.
-
-Run the pipeline:
-
-```
-# Activate the conda enviroment if it has not already been activated.
-conda activate cc
-
-# Runs the pipeline untill all tasks are completed
-ccanalyser pipeline make
-```
-
-If a cluster is not being used, or there is an issue with the DRMAA interface. The pipeline can be run locally with the number of parallel jobs set by the -p flag:
-
-```
-ccanalyser pipeline make --local -p 4
-```
-## Using the CLI
-
-All ccanalyser commands can be accessed by running:
-
-```
-ccanalyser [Subcommand]
-```
->>>>>>> 1e0e4207
-
 For further information see the [documentation](https://ccanalyser.readthedocs.io/en/latest/)