--- conflicted
+++ resolved
@@ -8,10 +8,6 @@
 [![Downloads](https://pepy.tech/badge/capcruncher)](https://pepy.tech/project/capcruncher)
 
 
-<<<<<<< HEAD
-
-## Analysis software for Capture-C, Tri-C and Tiled-C data.
-=======
 CapCruncher is a tool designed to automate the processing of Capture-C, Tri-C and Tiled-C data from FASTQ files, the package is written in python and  consists of an end-to-end data processing pipline together with a supporting command line interface to enable finer grained control. The pipeline provided is fast, robust and  scales from a laptop to a computational cluster. 
 
 For further information see the [documentation](https://capcruncher.readthedocs.io/en/latest/)
@@ -46,11 +42,6 @@
 * **Pipeline:**: Reporter counting now performed in parallel on separate partitions before collating. ([#117](https://github.com/sims-lab/CapCruncher/issues/117)) ([aae5356](https://github.com/sims-lab/CapCruncher/commit/aae5356d6268e71ae777ffb31fcbd98e76ccd8c2))
 * **Pipeline:** Reverted without_cluster for reporter comparisons ([#140](https://github.com/sims-lab/CapCruncher/issues/140)) ([f847d28](https://github.com/sims-lab/CapCruncher/commit/f847d282f556d336be2a66023aced8c8dd082551))  
 * **Storage:** Reduce disk space taken up by reporters (slices and counts) ([#138](https://github.com/sims-lab/CapCruncher/issues/138)) ([7659a8c](https://github.com/sims-lab/CapCruncher/commit/7659a8c3fee15ec94c107313d16ce9c831f4ffbf))
->>>>>>> a7ffcaf7
+
 
 CapCruncher is a tool designed to automate the processing of Capture-C, Tri-C and Tiled-C data from FASTQ files, the package is written in python and  consists of an end-to-end data processing pipline together with a supporting command line interface to enable finer grained control. The pipeline provided is fast, robust and  scales from a laptop to a computational cluster. 
-
-<<<<<<< HEAD
-For further information see the [documentation](https://capcruncher.readthedocs.io/en/latest/)
-=======
->>>>>>> a7ffcaf7
