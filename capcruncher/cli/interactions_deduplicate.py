--- conflicted
+++ resolved
@@ -14,13 +14,8 @@
     slices: os.PathLike,
     output: os.PathLike,
     read_type: str = "flashed",
-<<<<<<< HEAD
-    sample_name: str = "",
-    statistics: os.PathLike = "",
-=======
     sample_name: str = "sampleX",
     statistics: os.PathLike = "deduplication_stats.json",
->>>>>>> 230aa45b
 ):
     logger.info("Connecting to DuckDB")
     con = ibis.duckdb.connect()
