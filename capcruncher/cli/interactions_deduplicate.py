--- conflicted
+++ resolved
@@ -33,11 +33,14 @@
             slices_tbl_raw[["chrom", "start", "end", "parent_id"]]
             .order_by(["chrom", "start", "end", "parent_id"])
             .group_by(by="parent_id", order_by=["chrom", "start", "end"])
+            .order_by(["chrom", "start", "end", "parent_id"])
+            .group_by(by="parent_id", order_by=["chrom", "start", "end"])
             .mutate(
                 slice_f_chrom=_.chrom.first(),
                 slice_f_start=_.start.first(),
                 slice_l_end=_.end.last(),
             )
+            .group_by(["slice_f_chrom", "slice_f_start", "slice_l_end"])
             .group_by(["slice_f_chrom", "slice_f_start", "slice_l_end"])
             .mutate(pid=_.parent_id.first())[["pid"]]
             .distinct()["pid"]
@@ -49,7 +52,9 @@
         query = (
             slices_tbl_raw[["coordinates", "parent_id"]]
             .group_by(by="parent_id", order_by=["coordinates"])
+            .group_by(by="parent_id", order_by=["coordinates"])
             .aggregate(coordinates=lambda t: t.coordinates.group_concat(","))
+            .group_by("coordinates")
             .group_by("coordinates")
             .mutate(parent_id_unique=_.parent_id.first())[["parent_id_unique"]]
             .distinct()["parent_id_unique"]
@@ -84,14 +89,10 @@
     # Calculate the number of slices in the input
 
     n_reads_total = (
-<<<<<<< HEAD
         slices_tbl_raw.group_by("parent_id")
         .agg([_.count().name("count")])["count"]
         .sum()
         .execute(limit=None)
-=======
-        slices_tbl_raw.group_by("parent_id").count()["count"].sum().execute(limit=None)
->>>>>>> 44015c13
     )
 
     # Calculate the number of slices in the output
