import os
from typing import Literal, Tuple, Dict

import pandas as pd
from loguru import logger as logging
import polars as pl

<<<<<<< HEAD
=======


>>>>>>> 3d3cb470
def digest(
    fastqs: Tuple,
    restriction_site: str,
    mode: Literal["flashed", "pe"] = "pe",
    output_file: os.PathLike = "out.fastq.gz",
    minimum_slice_length: int = 18,
    statistics: os.PathLike = "",
    sample_name: str = "sampleX",
    **kwargs,
) -> Dict[str, pl.DataFrame]:
    """
    Digest FASTQ files.

    Args:
        fastqs: Tuple of FASTQ files.
        restriction_site: Restriction enzyme name or sequence to use for in silico digestion.
        mode: Digestion mode. Combined (Flashed) or non-combined (PE) read pairs.
        output_file: Output file path.
        minimum_slice_length: Minimum slice length.
        statstics: Output prefix for stats file.
        sample_name: Name of sample e.g. DOX_treated_1. Required for correct statistics.

    Returns:
        A dictionary of stats: stats_read_level, stats_hist_unfilt, stats_hist_filt
    """
    from capcruncher_tools.api import digest_fastq
    from capcruncher.utils import get_restriction_site

    logging.info("Digesting FASTQ files")

    if len(fastqs) > 1 and mode == "flashed":
        raise ValueError("Flashed mode can only be used with a single FASTQ file")

    stats = digest_fastq(
        fastqs=fastqs,
        restriction_site=get_restriction_site(restriction_site),
        output=output_file,
        read_type=mode.title(),
        sample_name=sample_name,
        minimum_slice_length=minimum_slice_length,
    )

    logging.info("Digestion complete. Generating statistics")
    with open(statistics, "w") as f:
        f.write(stats.model_dump_json())

    return stats<|MERGE_RESOLUTION|>--- conflicted
+++ resolved
@@ -5,11 +5,7 @@
 from loguru import logger as logging
 import polars as pl
 
-<<<<<<< HEAD
-=======
 
-
->>>>>>> 3d3cb470
 def digest(
     fastqs: Tuple,
     restriction_site: str,
