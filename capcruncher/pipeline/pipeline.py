--- conflicted
+++ resolved
@@ -1835,11 +1835,7 @@
     )
 
 
-<<<<<<< HEAD
-@active_if(MAKE_HUB)
-=======
-@active_if(HUB and (ANALYSIS_METHOD == 'capture' or ANALYSIS_METHOD == "tri"))
->>>>>>> 6019eb7a
+@active_if(MAKE_HUB and (ANALYSIS_METHOD == 'capture' or ANALYSIS_METHOD == "tri"))
 @merge(
     [reporters_make_bigwig, viewpoints_to_bigbed, pipeline_make_report],
     os.path.join(
