#!/usr/bin/env python3
# -*- coding: utf-8 -*-
"""
This pipeline processes data from Capture-C/NG Capture-C/Tri-C and Tiled-C sequencing
protocols designed to identify 3D interactions in the genome from a specified viewpoint.

It takes Illumina paired-end sequencing reads in fastq format 
(gzip compression is prefered) as input and performs the following steps:

1. Identifies all restriction fragments in the genome
2. Quality control of raw reads (fastqc, multiqc)
3. Splits fastqs into smaller files to enable fast parallel processing.
4. Removal of PCR duplicates based on exact sequence matches from fastq files
5. Trimming of reads to remove adaptor sequence (trim_galore)
6. Combining overlapping read pairs (FLASh)
7. In silico digestion of reads in fastq files
8. Alignment of fastq files with a user specified aligner (i.e. bowtie/bowtie2; BWA is not supported)
9. Analysis of alignment statistics (picard CollectAlignmentSummaryMetrics, multiqc)
10. Annotation of mapped reads with overlaps of capture probes, exclusion regions, blacklist, restriction fragments
11. Removal of non-reporter slices and indentification of reporters
12. Removal of PCR duplicates (exact coordinate matches) 
13. Storage of reporters in `cooler format <https.//cooler.readthedocs.io/en/latest/datamodel.html>`
14. Generation of bedgraphs/BigWigs.
15. Collation of run statistics and generation of a run report


Optional:

* Generation of a UCSC track hub for visualisation.
* Differential interaction identification.
* Generation of subtraction bedgraphs for between condition comparisons
* Plotting of heatmaps.  


@authors: asmith, dsims
"""

from collections import defaultdict
import os
import re
import sys
import pickle
from cgatcore import pipeline as P
from cgatcore.iotools import touch_file, zap_file
import itertools
import warnings
import glob

warnings.simplefilter("ignore", category=RuntimeWarning)

import pandas as pd
from ruffus import (
    active_if,
    add_inputs,
    collate,
    follows,
    merge,
    mkdir,
    regex,
    transform,
    suffix,
    originate,
    split,
)
from ccanalyser.tools.statistics import (
    collate_slice_data,
    collate_read_data,
    collate_cis_trans_data,
    collate_histogram_data,
    extract_trimming_stats,
)

from ccanalyser.utils import is_on, is_none, is_valid_bed, make_group_track


##############################
#   Set-up global parameters #
##############################

# Set up global parameters dict
P.get_parameters("config.yml")

# Determine the number of unique sample names
N_SAMPLES = len(
    {re.match(r"(.*)_R*[12].fastq.*", fn).group(1) for fn in glob.glob("*.fastq*")}
)

# Has valid plotting coordinate bed file
VALID_PLOT_COORDINATES = is_valid_bed(P.PARAMS.get("plot_coordinates"), verbose=False)

# Create a UCSC hub or not
MAKE_HUB = is_on(P.PARAMS.get("hub_create"))


##############################
#  Pipeline set-up functions #
##############################


def modify_pipeline_params_dict():

    """
    Modifies P.PARAMS dictionary.

    * Selects the correct conda enviroment
    * Ensures the correct queue manager is selected.
    * Corrects the name of a UCSC hub by removing spaces and incorrect characters.

    """

    P.PARAMS["cluster_queue_manager"] = P.PARAMS.get("pipeline_cluster_queue_manager")
    P.PARAMS["conda_env"] = P.PARAMS.get(
        "conda_env", os.path.basename(os.environ["CONDA_PREFIX"])
    )

    # Sanitise hub name
    if P.PARAMS["hub_name"]:
        P.PARAMS["hub_name"] = re.sub(r"[,\s+\t;:]", "_", P.PARAMS["hub_name"])


def set_up_chromsizes():
    """
    Ensures that genome chromsizes are present.

    If chromsizes are not provided this function attempts to download them from UCSC.
    The P.PARAMS dictionary is updated with the location of the chromsizes.

    """

    assert P.PARAMS.get("genome_name"), "Genome name has not been provided."

    if not is_none(P.PARAMS["genome_chrom_sizes"]):
        pass

    elif os.path.exists("chrom_sizes.txt.tmp"):
        P.PARAMS["genome_chrom_sizes"] = "chrom_sizes.txt.tmp"

    else:
        from pybedtools.helpers import get_chromsizes_from_ucsc

        get_chromsizes_from_ucsc(P.PARAMS["genome_name"], "chrom_sizes.txt.tmp")
        P.PARAMS["genome_chrom_sizes"] = "chrom_sizes.txt.tmp"


##################
# Prepare genome #
#################


@follows(mkdir("ccanalyser_preprocessing/restriction_enzyme_map/"))
@transform(
    P.PARAMS.get("genome_fasta"),
    regex(r".*/(.*).fa.*"),
    r"ccanalyser_preprocessing/restriction_enzyme_map/genome.digest.bed.gz",
)
def genome_digest(infile, outfile):
    """
    In silco digestion of the genome to identify restriction fragment coordinates.

    Runs :ref:`ccanalyser genome digest <CLI Documentation>`.

    """

    tmp = outfile.replace(".gz", "")
    statement = """ccanalyser genome digest
                   %(infile)s
                   -l %(tmp)s.log
                   -o %(tmp)s
                   -r %(analysis_restriction_enzyme)s
                   --sort
                   && pigz -p 4 %(tmp)s
                """

    P.run(
        statement,
        job_queue=P.PARAMS["pipeline_cluster_queue"],
        job_condaenv=P.PARAMS["conda_env"],
    )


#############################
# Fastq file pre-processing #
#############################


@follows(mkdir("ccanalyser_preprocessing"), mkdir("ccanalyser_preprocessing/fastqc"))
@transform(
    "*.fastq*", regex(r"(.*).fastq.*"), r"ccanalyser_preprocessing/fastqc/\1_fastqc.zip"
)
def fastq_qc(infile, outfile):
    """Runs fastqc on the input files to generate fastq statistics."""

    outdir = os.path.dirname(outfile)
    statement = " ".join(
        [
            "fastqc",
            "%(infile)s",
            "-q",
            "-t",
            "%(pipeline_n_cores)s",
            "--nogroup",
            "--outdir",
            "%(outdir)s",
        ]
    )

    P.run(
        statement,
        job_queue=P.PARAMS["pipeline_cluster_queue"],
        job_threads=P.PARAMS["pipeline_n_cores"],
        job_condaenv=P.PARAMS["conda_env"],
    )


@follows(mkdir("statistics"))
@merge(fastq_qc, "statistics/fastqc_report.html")
def fastq_multiqc(infile, outfile):
    """Collate fastqc reports into single report using multiqc"""

    bn = os.path.basename(outfile)
    dn = os.path.dirname(outfile)

    s1 = "rm -f %(outfile)s &&"
    s2 = "export LC_ALL=en_US.UTF-8 &&"
    s3 = "export LANG=en_US.UTF-8 &&"
    s4 = " ".join(
        ["multiqc", "ccanalyser_preprocessing/fastqc/", "-o", "%(dn)s", "-n", "%(bn)s"]
    )

    statement = " ".join([s1, s2, s3, s4])

    P.run(
        statement,
        job_queue=P.PARAMS["pipeline_cluster_queue"],
        job_memory="2G",
        job_condaenv=P.PARAMS["conda_env"],
    )


@follows(mkdir("ccanalyser_preprocessing/split"))
@collate(
    "*.fastq.gz",
    regex(r"(.*)_R*[12].fastq.*"),
    r"ccanalyser_preprocessing/split/\1.log",
)
def fastq_split(infiles, outfile):
    """
    Splits the input fastq files into chunks for parallel processing

    Runs :ref:`ccanalyser fastq split <CLI Documentation>`.

    """

    infiles = " ".join(infiles)
    output_prefix = outfile.replace(".log", "")

    statement = """ccanalyser fastq split
                %(infiles)s
                -m unix
                -o %(output_prefix)s
                -n %(split_n_reads)s
                --no-gzip
                > %(outfile)s"""

    P.run(
        statement,
        job_queue=P.PARAMS["pipeline_cluster_queue"],
        job_condaenv=P.PARAMS["conda_env"],
    )


@active_if(is_on(P.PARAMS.get("deduplication_pre-dedup")))
@follows(
    mkdir("ccanalyser_preprocessing/deduplicated"),
    mkdir("ccanalyser_preprocessing/deduplicated/deduplicated_ids"),
    fastq_split,
)
@collate(
    "ccanalyser_preprocessing/split/*.fastq*",
    regex(r"ccanalyser_preprocessing/split/(.*)_part(\d+)_[12].fastq(?:.gz)?"),
    r"ccanalyser_preprocessing/deduplicated/deduplicated_ids/\1_\2.json.gz",
    extras=[r"\1", r"\2"],
)
def fastq_duplicates_parse(infiles, outfile, sample_name, part_no):

    """
    Parses fastq files into json format for sequence deduplication.

    Runs :ref:`ccanalyser fastq deduplicate parse <CLI Documentation>`

    """

    fq1, fq2 = [os.path.abspath(fn) for fn in infiles]

    statement = """ccanalyser fastq deduplicate parse
                   %(fq1)s %(fq2)s
                   -o %(outfile)s
                """

    P.run(
        statement,
        job_queue=P.PARAMS["pipeline_cluster_queue"],
        job_memory="6G",
        job_condaenv=P.PARAMS["conda_env"],
    )


@collate(
    fastq_duplicates_parse,
    regex(r"ccanalyser_preprocessing/deduplicated/deduplicated_ids/(.*)_\d*.json.gz"),
    r"ccanalyser_preprocessing/deduplicated/deduplicated_ids/\1.json.gz",
)
def fastq_duplicates_identify(infiles, outfile):

    """
    Identifies duplicate sequences from parsed fastq files in json format.

    Runs :ref:`ccanalyser fastq deduplicate identify <CLI Documentation>`

    """

    infiles_str = " ".join(infiles)
    statement = """ccanalyser fastq deduplicate identify
                   %(infiles_str)s
                   -o %(outfile)s
                 """

    P.run(
        statement,
        job_queue=P.PARAMS["pipeline_cluster_queue"],
        job_memory="32G",
        job_condaenv=P.PARAMS["conda_env"],
    )

    for fn in infiles:
        zap_file(fn)


@active_if(is_on(P.PARAMS.get("deduplication_pre-dedup")))
@follows(
    fastq_duplicates_parse,
    fastq_duplicates_identify,
    mkdir("statistics/deduplication/data/"),
)
@collate(
    "ccanalyser_preprocessing/split/*.fastq*",
    regex(r".*/(.*_part\d+)_[12].fastq(?:.gz)?"),
    r"ccanalyser_preprocessing/deduplicated/\1_1.fastq",
)
def fastq_duplicates_remove(infiles, outfile):

    """
    Removes duplicate read fragments identified from parsed fastq files.
    """

    fq1, fq2 = infiles
    sample = re.match(r".*/(.*)(_part\d+)_[12].fastq(?:.gz)?", fq1)
    sample_name = sample.group(1)
    sample_part = sample.group(2)
    dd_ids = (
        f"ccanalyser_preprocessing/deduplicated/deduplicated_ids/{sample_name}.json.gz"
    )
    stats_prefix = f"statistics/deduplication/data/{sample_name}_{sample_part}"
    output_prefix = outfile.replace("_1.fastq", "")

    statement = """ccanalyser fastq deduplicate remove
                            %(fq1)s %(fq2)s
                            -d %(dd_ids)s
                            -o %(output_prefix)s
                            --sample_name %(sample_name)s
                            --stats_prefix %(stats_prefix)s
                            """

    P.run(
        statement,
        job_queue=P.PARAMS["pipeline_cluster_queue"],
        job_memory="6G",
        job_condaenv=P.PARAMS["conda_env"],
    )

    # Replace infiles with empty files
    for fn in infiles:
        zap_file(fn)


@follows(fastq_duplicates_remove)
@merge(
    "statistics/deduplication/data/*.csv",
    "statistics/deduplication/deduplication.reads.csv",
)
def stats_deduplication_collate(infiles, outfile):

    """Combines deduplication statistics from fastq file partitions."""

    stats_prefix = outfile.replace(".reads.csv", "")

    df_stats = collate_read_data(infiles)

    df_stats_read = df_stats.query('stat_type != "reads_removed"')

    df_stats.to_csv(f"{stats_prefix}.summary.csv", index=False)
    df_stats_read.to_csv(
        outfile, index=False
    )  # Modified to enable more streamlined summary at final stage


@follows(
    mkdir("ccanalyser_preprocessing/trimmed"),
    fastq_duplicates_remove,
    mkdir("statistics/trimming/data/"),
)
@collate(
    "ccanalyser_preprocessing/deduplicated/*.fastq*",
    regex(r"ccanalyser_preprocessing/deduplicated/(.*)_[12].fastq(?:.gz)?"),
    r"ccanalyser_preprocessing/trimmed/\1_1_val_1.fq.gz",
)
def fastq_trim(infiles, outfile):

    """Trim adaptor sequences from fastq files using trim_galore"""

    fq1, fq2 = infiles
    fq1_basename, fq2_basename = os.path.basename(fq1), os.path.basename(fq2)

    outdir = os.path.dirname(outfile)
    trim_options = (
        P.PARAMS["trim_options"] if not is_none(P.PARAMS["trim_options"]) else ""
    )
    statement = """trim_galore
                   --cores %(pipeline_n_cores)s
                   --paired %(trim_options)s
                   --gzip
                   -o %(outdir)s
                   %(fq1)s
                   %(fq2)s
                   && mv ccanalyser_preprocessing/trimmed/%(fq1_basename)s_trimming_report.txt statistics/trimming/data
                   && mv ccanalyser_preprocessing/trimmed/%(fq2_basename)s_trimming_report.txt statistics/trimming/data
                   """
    P.run(
        statement,
        job_queue=P.PARAMS["pipeline_cluster_queue"],
        job_threads=P.PARAMS["pipeline_n_cores"],
        job_condaenv=P.PARAMS["conda_env"],
    )

    for fn in infiles:
        zap_file(fn)


@follows(fastq_trim)
@merge("statistics/trimming/data/*.txt", r"statistics/trimming/trimming.summary.csv")
def stats_trim_collate(infiles, outfile):

    """Extracts and collates adapter trimming statistics from trim_galore output"""

    trimming_stats = []
    for fn in infiles:
        stats = extract_trimming_stats(fn)
        trimming_stats.append(stats)

    df_trimming_stats = (
        pd.DataFrame(trimming_stats)
        .groupby(["sample", "read_number", "read_type"])
        .sum()
        .reset_index()
        .melt(
            id_vars=["sample", "read_number", "read_type"],
            var_name="stat_type",
            value_name="stat",
        )
    )

    df_trimming_stats.to_csv("statistics/trimming/trimming.summary.csv", index=False)


@follows(fastq_trim, mkdir("ccanalyser_preprocessing/flashed"))
@collate(
    "ccanalyser_preprocessing/trimmed/*.fq*",
    regex(r"ccanalyser_preprocessing/trimmed/(.*)_[12]_.*.fq(?:.gz)?"),
    r"ccanalyser_preprocessing/flashed/\1.extendedFrags.fastq.gz",
)
def fastq_flash(infiles, outfile):

    """Combine overlapping paired-end reads using FLASh"""

    fq1, fq2 = infiles
    output_prefix = outfile.replace(".extendedFrags.fastq.gz", "")
    statement = """flash
                   -z
                   -t %(pipeline_n_cores)s
                   -o %(output_prefix)s
                    %(fq1)s
                    %(fq2)s"""
    P.run(
        statement,
        job_queue=P.PARAMS["pipeline_cluster_queue"],
        job_threads=P.PARAMS["pipeline_n_cores"],
        job_condaenv=P.PARAMS["conda_env"],
    )


@follows(
    mkdir("ccanalyser_preprocessing/digested"),
    fastq_flash,
    mkdir("statistics/digestion/data"),
)
@transform(
    "ccanalyser_preprocessing/flashed/*.fastq.gz",
    regex(r"ccanalyser_preprocessing/flashed/(.*).extendedFrags.fastq.gz"),
    r"ccanalyser_preprocessing/digested/\1.flashed.fastq.gz",
)
def fastq_digest_combined(infile, outfile):

    """In silico restriction enzyme digest of combined (flashed) read pairs"""

    fn = os.path.basename(infile).replace(".extendedFrags.fastq.gz", "")
    sn = fn.split("_part")[0]
    statement = """ccanalyser fastq digest
                   %(infile)s
                   -m flashed
                   -r %(analysis_restriction_enzyme)s
                   -o %(outfile)s
                   --stats_prefix %(outfile)s.stats
                   --minimum_slice_length 18
                   --compression_level %(pipeline_compression)s
                   -p 1
                   --stats_prefix statistics/digestion/data/%(fn)s.flashed
                   --sample_name %(sn)s
                    """
    P.run(
        statement,
        job_queue=P.PARAMS["pipeline_cluster_queue"],
        job_threads=4,
        job_condaenv=P.PARAMS["conda_env"],
    )

    zap_file(infile)


@follows(fastq_flash, mkdir("statistics/digestion"))
@collate(
    "ccanalyser_preprocessing/flashed/*.fastq.gz",
    regex(r"ccanalyser_preprocessing/flashed/(.*).notCombined_[12].fastq.gz"),
    r"ccanalyser_preprocessing/digested/\1.pe.fastq.gz",
)
def fastq_digest_non_combined(infiles, outfile):

    """In silico restriction enzyme digest of non-combined (non-flashed) read pairs"""

    fq1, fq2 = infiles
    fn = os.path.basename(fq1).replace(".notCombined_1.fastq.gz", "")
    sn = fn.split("_part")[0]

    statement = """ccanalyser fastq digest
                   %(fq1)s
                   %(fq2)s
                   -m pe
                   -r %(analysis_restriction_enzyme)s
                   -o %(outfile)s
                   --minimum_slice_length 18
                   -p 1
                   --compression_level %(pipeline_compression)s
                   --stats_prefix statistics/digestion/data/%(fn)s.pe
                   --sample_name %(sn)s
                   """

    P.run(
        statement,
        job_queue=P.PARAMS["pipeline_cluster_queue"],
        job_threads=4,
        job_condaenv=P.PARAMS["conda_env"],
    )

    for fn in infiles:
        zap_file(fn)


@follows(fastq_digest_combined, fastq_digest_non_combined)
@merge("statistics/digestion/data/*", "statistics/digestion/digestion.reads.csv")
def stats_digestion_collate(infiles, outfile):

    """Aggregates in silico digestion statistics from fastq file partitions."""

    stats_prefix = outfile.replace(".reads.csv", "")
    data = defaultdict(list)

    for fn in infiles:
        if ".filtered.histogram" in fn:
            data["hist_filt"].append(fn)
        elif ".unfiltered.histogram" in fn:
            data["hist_unfilt"].append(fn)
        elif ".slice" in fn:
            data["slice"].append(fn)
        elif ".read" in fn:
            data["read"].append(fn)

    # Collate histogram, read and slice statistics
    df_hist_filt = collate_histogram_data(data["hist_filt"])
    df_hist_unfilt = collate_histogram_data(data["hist_unfilt"])
    # df_slice = collate_read_data(data["slice"])
    df_read = collate_read_data(data["read"])

    # Merge filtered and unfiltered histograms
    df_hist = pd.concat(
        [df_hist_unfilt.assign(filtered=0), df_hist_filt.assign(filtered=1)]
    ).sort_values(["sample", "read_type", "n_slices"])

    # Output histogram, slice and read statics
    df_hist.to_csv(f"{stats_prefix}.histogram.csv", index=False)
    # df_slice.to_csv(f"{stats_prefix}.slice.csv", index=False)
    df_read.to_csv(outfile, index=False)


@follows(fastq_digest_combined, fastq_digest_non_combined)
def fastq_preprocessing():
    pass


#################################
# Read alignment and processing #
#################################


@follows(mkdir("ccanalyser_preprocessing"), fastq_preprocessing)
@transform(
    [fastq_digest_combined, fastq_digest_non_combined],
    regex(r"ccanalyser_preprocessing/digested/(.*).fastq.gz"),
    r"ccanalyser_preprocessing/aligned/\1.bam",
)
def fastq_alignment(infile, outfile):

    """Aligns in silico digested fastq files to the genome."""

    aligner = P.PARAMS["align_aligner"]
    index_flag = (
        P.PARAMS["align_index_flag"]
        if not is_none(P.PARAMS["align_index_flag"])
        else ""
    )
    options = (
        P.PARAMS["align_options"] if not is_none(P.PARAMS["align_options"]) else ""
    )

    s1 = "%(aligner)s %(options)s %(index_flag)s %(genome_aligner_index)s %(infile)s"  # Align reads
    s2 = "| samtools view -b -S > %(outfile)s"  # Convert to bam
    s3 = "&& samtools sort %(outfile)s -o %(outfile)s.sorted.bam -m 2G -@ %(pipeline_n_cores)s"  # Sort reads
    s4 = "&& mv -f %(outfile)s.sorted.bam %(outfile)s"  # Replace unsorted reads with sorted

    statement = " ".join([s1, s2, s3, s4])

    P.run(
        statement,
        job_queue=P.PARAMS["pipeline_cluster_queue"],
        job_threads=P.PARAMS["pipeline_n_cores"],
        job_memory="4G",
        job_condaenv=P.PARAMS["conda_env"],
    )


@collate(
    fastq_alignment,
    regex(r"ccanalyser_preprocessing/aligned/(.*)_part\d+.*.bam"),
    r"ccanalyser_preprocessing/aligned/\1.bam",
)
def alignments_merge(infiles, outfile):
    """
    Combines bam files (by flashed/non-flashed status and sample).

    This task simply provides an input for picard CollectAlignmentSummaryMetrics
    and is only used to provide overall mapping statistics. Fastq partitions
    are *not* combined at this stage.

    """

    fnames = " ".join(infiles)

    statement = """samtools merge %(outfile)s %(fnames)s"""
    P.run(
        statement,
        job_queue=P.PARAMS["pipeline_cluster_queue"],
        job_condaenv=P.PARAMS["conda_env"],
    )


@transform(alignments_merge, regex("(.*).bam"), r"\1.bam.bai")
def alignments_index(infile, outfile):

    """Indexes all bam files (both partitioned and merged)"""

    statement = """samtools index %(infile)s"""
    P.run(
        statement,
        job_queue=P.PARAMS["pipeline_cluster_queue"],
        job_memory="1G",
        job_condaenv=P.PARAMS["conda_env"],
    )


@follows(fastq_alignment)
def pre_annotation():
    pass


############################
# Annotation of alignments #
############################


@originate("ccanalyser_analysis/annotations/exclude.bed")
def annotate_make_exclusion_bed(outfile):

    """Generates exclusion window around each capture site"""

    statement = """bedtools slop
                    -i %(analysis_viewpoints)s -g %(genome_chrom_sizes)s -b %(analysis_reporter_exclusion_zone)s
                    | bedtools subtract -a - -b %(analysis_viewpoints)s
                    | sort -k1,1 -k2,2n 
                    > %(outfile)s"""
    P.run(
        statement,
        job_queue=P.PARAMS["pipeline_cluster_queue"],
        job_condaenv=P.PARAMS["conda_env"],
    )


@originate("ccanalyser_analysis/annotations/viewpoints.bed")
def annotate_sort_viewpoints(outfile):

    """Sorts the capture oligos for bedtools intersect with --sorted option"""

    statement = """cat %(analysis_viewpoints)s | sort -k1,1 -k2,2n > %(outfile)s"""
    P.run(
        statement,
        job_queue=P.PARAMS["pipeline_cluster_queue"],
        job_condaenv=P.PARAMS["conda_env"],
    )


@active_if(P.PARAMS.get("analysis_optional_blacklist"))
@originate("ccanalyser_analysis/annotations/blacklist.bed")
def annotate_sort_blacklist(outfile):

    """Sorts the capture oligos for bedtools intersect with --sorted option"""

    if os.path.exists(P.PARAMS["analysis_optional_blacklist"]):
        statement = (
            """cat %(analysis_optional_blacklist)s | sort -k1,1 -k2,2n > %(outfile)s"""
        )
    else:
        statement = "touch %(outfile)s"

    P.run(
        statement,
        job_queue=P.PARAMS["pipeline_cluster_queue"],
        job_condaenv=P.PARAMS["conda_env"],
    )


@follows(
    genome_digest,
    annotate_make_exclusion_bed,
    annotate_sort_viewpoints,
    annotate_sort_blacklist,
)
@transform(
    fastq_alignment,
    regex(r".*/(.*).bam"),
    add_inputs(
        [
            {
                "name": "restriction_fragment",
                "fn": "ccanalyser_preprocessing/restriction_enzyme_map/genome.digest.bed.gz",
                "action": "get",
                "fraction": 0.2,
            },
            {
                "name": "capture",
                "fn": "ccanalyser_analysis/annotations/viewpoints.bed",
                "action": "get",
                "fraction": 0.9,
            },
            {
                "name": "exclusion",
                "fn": "ccanalyser_analysis/annotations/exclude.bed",
                "action": "get",
                "fraction": 1e-9,
            },
            {
                "name": "exclusion_count",
                "fn": "ccanalyser_analysis/annotations/exclude.bed",
                "action": "count",
                "fraction": 1e-9,
            },
            {
                "name": "capture_count",
                "fn": "ccanalyser_analysis/annotations/viewpoints.bed",
                "action": "count",
                "fraction": 0.9,
            },
            {
                "name": "blacklist",
                "fn": "ccanalyser_analysis/annotations/blacklist.bed",
                "action": "count",
                "fraction": 1e-9,
            },
        ]
    ),
    r"ccanalyser_analysis/annotations/\1.annotations.tsv",
)
def annotate_alignments(infile, outfile):

    """
    Annotates mapped read slices.

    Slices are annotated with:
     * capture name
     * capture count
     * exclusion name
     * exclusion count
     * blacklist count
     * restriction fragment number
    """

    slices = infile[0]
    flags = {"name": "-n", "fn": "-b", "action": "-a", "fraction": "-f"}

    cmd_args = []
    for args in infile[1]:
        for arg_name, arg in args.items():
            cmd_args.append(f'{flags.get(arg_name)} {arg if arg else "-"}')

    cmd_args = " ".join(cmd_args)
    statement = """bedtools bamtobed -i %(slices)s | 
                    sort -k1,1 -k2,2n |
                    ccanalyser alignments annotate
                    -
                    %(cmd_args)s
                    -o %(outfile)s
                    --invalid_bed_action ignore
                    -p 1
                """

    P.run(
        statement.replace("\n", " "),
        job_queue=P.PARAMS["pipeline_cluster_queue"],
        job_threads=1,
        job_condaenv=P.PARAMS["conda_env"],
    )


@follows(fastq_preprocessing, annotate_alignments)
def post_annotation():
    """Runs the pipeline until just prior to identification of reporters"""
    pass


###########################
# Filtering of alignments #
###########################


@follows(
    post_annotation,
    annotate_alignments,
    mkdir("ccanalyser_analysis/reporters/unfiltered/"),
    mkdir("statistics/reporters/data"),
)
@transform(
    fastq_alignment,
    regex(r"ccanalyser_preprocessing/aligned/(.*).bam"),
    add_inputs(r"ccanalyser_analysis/annotations/\1.annotations.tsv"),
    r"ccanalyser_analysis/reporters/unfiltered/\1.log",
)
def alignments_filter(infiles, outfile):
    """Filteres slices and outputs reporter slices for each capture site"""

    bam, annotations = infiles
    sample = re.match(r".*/(.*)_(part\d+).(flashed|pe).bam", bam)
    sample_name = sample.group(1)
    sample_part = sample.group(2)
    sample_read_type = sample.group(3)

    output_prefix = outfile.replace(".log", "")
    stats_prefix = (
        f"statistics/reporters/data/{sample_name}_{sample_part}_{sample_read_type}"
    )

    statement = """ccanalyser
                   alignments
                   filter
                   %(analysis_method)s
                   -b %(bam)s
                   -a %(annotations)s
                   -o %(output_prefix)s
                   --stats_prefix %(stats_prefix)s
                   --sample_name %(sample_name)s
                   --read_type %(sample_read_type)s
                   > %(outfile)s 2>&1"""
    P.run(
        statement,
        job_queue=P.PARAMS["pipeline_cluster_queue"],
        job_memory=P.PARAMS["pipeline_memory"],
        job_condaenv=P.PARAMS["conda_env"],
    )

    # Zero annotations
    zap_file(annotations)


@follows(mkdir("ccanalyser_analysis/reporters/collated"), alignments_filter)
@collate(
    "ccanalyser_analysis/reporters/unfiltered/*.tsv",
    regex(
        r".*/(?P<sample>.*)_part\d+.(flashed|pe).(?P<capture>.*).(slices|fragments).tsv"
    ),
    r"ccanalyser_analysis/reporters/collated/\1.\2.\3.\4.tsv",
    extras=[r"\1", r"\2", r"\3", r"\4"],
)
def reporters_collate(infiles, outfile, *grouping_args):

    """Concatenates identified reporters """

    statement = []
    for ii, fn in enumerate(infiles):
        if ii == 0:
            cmd = f"cat {fn} > {outfile}"
        else:
            cmd = f"tail -n +2 {fn} >> {outfile}"

        statement.append(cmd)

    P.run(
        " && ".join(statement),
        job_queue=P.PARAMS["pipeline_cluster_queue"],
        job_threads=P.PARAMS["pipeline_n_cores"],
        job_condaenv=P.PARAMS["conda_env"],
    )

    # Zero un-aggregated reporters
    for fn in infiles:
        zap_file(fn)


@follows(alignments_filter, mkdir("ccanalyser_analysis/reporters/deduplicated"))
@transform(
    reporters_collate,
    regex(r".*/(?P<sample>.*).(flashed|pe).(?P<capture>.*).fragments.tsv"),
    r"ccanalyser_analysis/reporters/deduplicated/\1.\2.\3.json.gz",
    extras=[r"\2"],
)
def alignments_deduplicate_fragments(infile, outfile, read_type):

    """
    Identifies duplicate fragments with the same coordinates and order.
    """

    statement = """ccanalyser alignments deduplicate
                   identify
                   %(infile)s
                   --read_type %(read_type)s
                   -o %(outfile)s"""

    P.run(
        statement,
        job_queue=P.PARAMS["pipeline_cluster_queue"],
        job_threads=P.PARAMS["pipeline_n_cores"],
        job_memory="32G",
        job_condaenv=P.PARAMS["conda_env"],
    )


@follows(alignments_deduplicate_fragments)
@transform(
    reporters_collate,
    regex(
        r"ccanalyser_analysis/reporters/collated/(.*)\.(flashed|pe)\.(.*)\.slices.tsv"
    ),
    add_inputs(r"ccanalyser_analysis/reporters/deduplicated/\1.\2.\3.json.gz"),
    r"ccanalyser_analysis/reporters/deduplicated/\1.\2.\3.slices.tsv",
    extras=[r"\1", r"\2", r"\3"],
)
def alignments_deduplicate_slices(
    infile, outfile, sample_name, read_type, capture_oligo
):

    """Removes reporters with duplicate coordinates"""

    slices, duplicated_ids = infile
    stats_prefix = (
        f"statistics/reporters/data/{sample_name}_{read_type}_{capture_oligo}"
    )

    statement = """ccanalyser alignments deduplicate
                   remove
                   %(slices)s
                   -d %(duplicated_ids)s
                   -o %(outfile)s
                   --stats_prefix %(stats_prefix)s
                   --sample_name %(sample_name)s
                   --read_type %(read_type)s"""

    P.run(
        statement,
        job_queue=P.PARAMS["pipeline_cluster_queue"],
        job_threads=P.PARAMS["pipeline_n_cores"],
        job_memory=P.PARAMS["pipeline_memory"],
        job_condaenv=P.PARAMS["conda_env"],
    )

    # Zero non-deduplicated reporters
    zap_file(slices)


@collate(
    alignments_deduplicate_slices,
    regex(r".*/(?P<sample>.*).(?:flashed|pe).(?P<capture>.*).slices.tsv"),
    r"ccanalyser_analysis/reporters/\1.\2.tsv.gz",
    extras=[r"\1", r"\2"],
)
def alignments_deduplicate_collate(infiles, outfile, *grouping_args):

    """Final collation of reporters by sample and capture probe"""

    statement = []
    tmp = outfile.replace(".gz", "")
    for ii, fn in enumerate(infiles):
        if ii == 0:
            cmd = f"cat {fn} > {tmp}"
        else:
            cmd = f"tail -n +2 {fn} >> {tmp}"

        statement.append(cmd)

    statement.append(f'cat {tmp} | pigz -p {P.PARAMS["pipeline_n_cores"]} > {outfile}')

    P.run(
        " && ".join(statement),
        job_queue=P.PARAMS["pipeline_cluster_queue"],
        job_threads=P.PARAMS["pipeline_n_cores"],
        job_condaenv=P.PARAMS["conda_env"],
    )


@follows(alignments_deduplicate_collate)
@merge("statistics/reporters/data/*", "statistics/reporters/reporters.reads.csv")
def stats_alignment_filtering_collate(infiles, outfile):

    """'Combination of all reporter identification and filtering statistics"""

    stats_prefix = outfile.replace(".reads.csv", "")
    data = defaultdict(list)

    for fn in infiles:
        if ".read.stats" in fn:
            data["read"].append(fn)
        elif ".slice.stats" in fn:
            data["slice"].append(fn)
        elif ".reporter.stats" in fn:
            data["reporter"].append(fn)

    # Slice data
    collate_slice_data(data["slice"]).to_csv(f"{stats_prefix}.slices.csv", index=False)

    # Reporter data
    collate_cis_trans_data(data["reporter"]).to_csv(
        f"{stats_prefix}.reporters.csv", index=False
    )

    # Read data
    collate_read_data(data["read"]).to_csv(outfile, index=False)


@follows(alignments_deduplicate_slices, stats_alignment_filtering_collate)
def post_ccanalyser_analysis():
    """Reporters have been identified, deduplicated and collated by sample/capture probe"""


####################
# Reporter storage #
####################


@follows(mkdir("ccanalyser_analysis/reporters/counts"))
@transform(
    alignments_deduplicate_collate,
    regex(r"ccanalyser_analysis/reporters/(.*)\.(.*).tsv.gz"),
    r"ccanalyser_analysis/reporters/counts/\1.\2.tsv.gz",
)
def reporters_count(infile, outfile):

    """Counts the number of interactions identified between reporter restriction fragments"""

    statement = [
        "ccanalyser reporters  count",
        "%(infile)s",
        "-o %(outfile)s",
        "--remove_exclusions",
        "> %(outfile)s.log",
    ]

    statement = " ".join(statement)

    P.run(
        statement,
        job_queue=P.PARAMS["pipeline_cluster_queue"],
        job_threads=2,
        job_condaenv=P.PARAMS["conda_env"],
    )


@follows(mkdir("ccanalyser_analysis/reporters/fragments"))
@transform(
    reporters_count,
    regex(r"ccanalyser_analysis/reporters/counts/(.*)\.(.*)\.tsv.gz"),
    add_inputs(genome_digest),
    r"ccanalyser_analysis/reporters/fragments/\1.\2.fragments.hdf5",
    extras=[r"\1", r"\2"],
)
def reporters_store_restriction_fragment(infile, outfile, sample_name, capture_name):

    """Stores restriction fragment interaction counts in cooler format"""

    counts, rf_map = infile
    output_prefix = outfile.replace(f".{capture_name}.fragments", "")

    statement = """ccanalyser reporters  store
                   fragments
                   %(counts)s
                   -f %(rf_map)s
                   -g %(genome_name)s
                   -n %(capture_name)s
                   -o %(output_prefix)s
                   -c %(analysis_viewpoints)s
                   --suffix fragments
                   """

    P.run(
        statement,
        job_queue=P.PARAMS["pipeline_cluster_queue"],
        job_condaenv=P.PARAMS["conda_env"],
    )


@follows(genome_digest, reporters_count)
@originate(r"ccanalyser_analysis/reporters/binners.pkl")
def generate_bin_conversion_tables(outfile):
    """
    Converts restriction fragments to genomic bins.

    Binning restriction fragments into genomic bins takes a substantial
    amount of time and memory. To avoid repeatedly performing the same action,
    bin conversion tables are calculated once for each required resolution and
    then stored as a pickle file.

    """

    from ccanalyser.tools.storage import GenomicBinner

    frags = pd.read_csv(
        "ccanalyser_preprocessing/restriction_enzyme_map/genome.digest.bed.gz",
        sep="\t",
        names=["chrom", "start", "end", "name"],
    )

    binner_dict = dict()
    for bs in re.split(r"[,;]\s*|\s+", str(P.PARAMS["analysis_bin_size"])):
        gb = GenomicBinner(
            chromsizes=P.PARAMS["genome_chrom_sizes"], fragments=frags, binsize=int(bs)
        )
        gb.bin_conversion_table  # Property is cached so need to call it to make sure it is present.
        binner_dict[int(bs)] = gb

    with open("ccanalyser_analysis/reporters/binners.pkl", "wb") as w:
        pickle.dump(binner_dict, w)


@active_if(not is_none(P.PARAMS.get("analysis_bin_size")))
@follows(generate_bin_conversion_tables, mkdir("ccanalyser_analysis/reporters/binned/"))
@transform(
    reporters_store_restriction_fragment,
    regex(r"ccanalyser_analysis/reporters/fragments/(.*)\.(.*)\.fragments\.hdf5"),
    add_inputs(generate_bin_conversion_tables),
    r"ccanalyser_analysis/reporters/binned/\1.\2.log",
    extras=[r"\2"],
)
def reporters_store_binned(infile, outfile, capture_name):

    """
    Converts a cooler file of restriction fragments to even genomic bins.
    """

    infile, conversion_tables = infile

    bin_options = " -b " + " -b ".join(
        re.split(r"[,;]\s*|\s+", str(P.PARAMS["analysis_bin_size"]))
    )
    output_prefix = outfile.replace(f".{capture_name}.log", "")

    statement = f"""ccanalyser reporters  store
                  bins
                  %(infile)s
                  -o %(output_prefix)s
                  %(bin_options)s
                  --conversion_tables %(conversion_tables)s
                  --normalise
                  -p 4
                  > %(outfile)s
                """

    P.run(
        statement,
        job_queue=P.PARAMS["pipeline_cluster_queue"],
        job_threads=4,
        job_condaenv=P.PARAMS["conda_env"],
    )


@follows(reporters_store_restriction_fragment, reporters_store_binned)
@collate(
    [
        "ccanalyser_analysis/reporters/fragments/*.hdf5",
        "ccanalyser_analysis/reporters/binned/*.hdf5",
    ],
    regex(r".*/(.*)\.(.*)\.(?:fragments|\d+)\.hdf5"),
    r"ccanalyser_analysis/reporters/\1.hdf5",
    extras=[r"\1"],
)
def reporters_store_merged(infiles, outfile, sample_name):

    """Combines cooler files together"""

    infiles_str = " ".join(infiles)
    statement = f"""ccanalyser reporters  store
                     merge
                     %(infiles_str)s
                     -o %(outfile)s
                """

    P.run(
        statement,
        job_queue=P.PARAMS["pipeline_cluster_queue"],
        job_condaenv=P.PARAMS["conda_env"],
    )

    for fn in infiles:
        zap_file(fn)

    zap_file("ccanalyser_analysis/reporters/binners.pkl")


#######################
# Pipeline statistics #
#######################


@merge(
    [
        stats_deduplication_collate,
        stats_digestion_collate,
        stats_alignment_filtering_collate,
    ],
    "statistics/run_statistics.csv",
)
def pipeline_merge_stats(infiles, outfile):

    """
    Generates a summary statistics file for the pipeline run.

    """

    df = pd.concat([pd.read_csv(fn) for fn in infiles])

    df.sort_values(
        ["sample", "read_type", "stat"], ascending=[True, True, False]
    ).to_csv(outfile)


@merge(
    [pipeline_merge_stats],
    "statistics/visualise_statistics.html",
)
def pipeline_make_report(infile, outfile):
    """Run jupyter notebook for reporting and plotting pipeline statistics"""

    # Make sure black cache is generated
    import black

    black.CACHE_DIR.mkdir(parents=True, exist_ok=True)

    path_script = __file__
    path_script_dir = os.path.dirname(path_script)
    path_nb_dir = os.path.dirname(path_script_dir)

    statement_clean = "rm statistics/visualise_statistics* -f"
    
    statement_papermill = """papermill
                             -k python3
                             -p directory $(pwd)/statistics/
                             %(path_nb_dir)s/visualise_statistics.ipynb
                             statistics/visualise_statistics.ipynb
                            """
    statement_nbconvert = """jupyter nbconvert
                             --no-input
                             --to html
                             statistics/visualise_statistics.ipynb
                             statistics/visualise_statistics.html
                          """

    P.run(
        " && ".join([statement_clean, statement_papermill, statement_nbconvert]),
        job_queue=P.PARAMS["pipeline_cluster_queue"],
        job_condaenv=P.PARAMS["conda_env"],
    )


#####################
# Reporter pileups  #
#####################


@follows(mkdir("ccanalyser_analysis/bedgraphs"))
@transform(
    reporters_store_merged,
    regex(r".*/(.*).hdf5"),
    r"ccanalyser_analysis/bedgraphs/\1.raw.log",
    extras=[r"\1"],
)
def reporters_make_bedgraph(infile, outfiles, sample_name):
    """Extract reporters in bedgraph format from stored interactions"""

    output_prefix = f"ccanalyser_analysis/bedgraphs/{sample_name}.raw"

    statement = """ccanalyser reporters  pileup
                   %(infile)s
                   -o %(output_prefix)s
                   > %(output_prefix)s.log"""
    P.run(
        statement,
        job_queue=P.PARAMS["pipeline_cluster_queue"],
        job_condaenv=P.PARAMS["conda_env"],
    )


@transform(
    reporters_store_merged,
    regex(r".*/(.*).hdf5"),
    r"ccanalyser_analysis/bedgraphs/\1.normalised.log",
    extras=[r"\1"],
)
def reporters_make_bedgraph_normalised(infile, outfiles, sample_name):
    """
    Extract reporters in bedgraph format from stored interactions.

    In addition to generating a bedgraph this task also normalises the counts
    by the number of cis interactions identified to enable cross sample comparisons.

    """

    output_prefix = f"ccanalyser_analysis/bedgraphs/{sample_name}.normalised"

    statement = """ccanalyser reporters  pileup
                   %(infile)s
                   -o %(output_prefix)s
                   --normalise
                   > %(output_prefix)s.log
                   """
    P.run(
        statement,
        job_queue=P.PARAMS["pipeline_cluster_queue"],
        job_condaenv=P.PARAMS["conda_env"],
    )


@active_if(N_SAMPLES >= 2)
@follows(mkdir("ccanalyser_compare/bedgraphs_union"))
@collate(
    "ccanalyser_analysis/bedgraphs/*.bedgraph",
    regex(r".*/(?:.*)\.(raw|normalised|windowed)\.(.*).bedgraph"),
    r"ccanalyser_compare/bedgraphs_union/\2.\1.tsv",
    extras=[r"\1", r"\2"],
)
def reporters_make_union_bedgraph(infiles, outfile, normalisation_type, capture_name):

    """
    Collates bedgraphs by capture probe into a single file for comparison.

    See `bedtools unionbedg <https://bedtools.readthedocs.io/en/latest/content/tools/unionbedg.html>`_
    for more details.

    """

    infiles_str = " ".join(infiles)
    sample_names = " ".join(
        [
            re.match(r".*/(.*)\.(.*)\.(?:.*).bedgraph(?:.gz)?", fn).group(1)
            for fn in infiles
        ]
    )

    statement = """bedtools 
                  unionbedg 
                  -i %(infiles_str)s 
                  -header 
                  -names %(sample_names)s
                  > %(outfile)s"""

    P.run(
        statement,
        job_queue=P.PARAMS["pipeline_cluster_queue"],
        job_condaenv=P.PARAMS["conda_env"],
    )


@active_if(N_SAMPLES >= 2)
@follows(
    mkdir("ccanalyser_compare/bedgraphs_subtraction/"), reporters_make_union_bedgraph
)
@transform(
    reporters_make_union_bedgraph,
    regex(r"ccanalyser_compare/bedgraphs_union/(.*)\.normalised\.tsv"),
    r"ccanalyser_compare/bedgraphs_subtraction/\1.log",
    extras=[r'\1']
)
def reporters_make_subtraction_bedgraph(infile, outfile, viewpoint):

    df_bdg = pd.read_csv(infile, sep="\t")
    dir_output = os.path.dirname(outfile)

    # If no design matrix, make one assuming the format has been followed
    if not P.PARAMS.get("analysis_design"):
        col_dict = {col: "_".join(col.split("_")[:-1]) for col in df_bdg.columns[3:]}
        df_design = pd.Series(col_dict).to_frame("condition")

    condition_groups = df_design.groupby('condition').groups
    
    for a, b in itertools.combinations(condition_groups, 2):

        df_a = df_bdg.loc[:, condition_groups[a]]
        df_b = df_bdg.loc[:, condition_groups[b]]

        a_mean = df_a.mean(axis=1)
        b_mean = df_b.mean(axis=1)

        a_mean_sub_b_mean = a_mean - b_mean
        b_mean_sub_a_mean = b_mean - a_mean


        a_mean_sub_b_mean_bdg = pd.concat(
            [df_bdg.iloc[:, :3], a_mean_sub_b_mean], axis=1
        )
        b_mean_sub_a_mean_bdg = pd.concat(
            [df_bdg.iloc[:, :3], b_mean_sub_a_mean], axis=1
        )

        a_mean_sub_b_mean_bdg.to_csv(
            f"{dir_output}/{a}_vs_{b}.subtraction.{viewpoint}.bedgraph",
            sep="\t",
            index=None,
            header=False,
        )
        b_mean_sub_a_mean_bdg.to_csv(
            f"{dir_output}/{b}_vs_{a}.subtraction.{viewpoint}.bedgraph",
            sep="\t",
            index=None,
            header=False,
        )
<<<<<<< HEAD
=======
    
>>>>>>> 86ad7e36
    touch_file(outfile)


@follows(
    mkdir("ccanalyser_analysis/bigwigs"),
    reporters_make_bedgraph,
    reporters_make_bedgraph_normalised,
    reporters_make_subtraction_bedgraph,
)
@transform(
    [
        "ccanalyser_analysis/bedgraphs/*",
        "ccanalyser_compare/bedgraphs_subtraction/*.bedgraph",
    ],
    regex(r".*/(.*).bedgraph"),
    r"ccanalyser_analysis/bigwigs/\1.bigWig",
)
def reporters_make_bigwig(infile, outfile):
    """Uses UCSC tools bedGraphToBigWig to generate bigWigs for each bedgraph"""

    tmp = f"{outfile}.tmp"
    statement = """  cat %(infile)s
                   | sort -k1,1 -k2,2n > %(tmp)s
                   && bedGraphToBigWig %(tmp)s %(genome_chrom_sizes)s %(outfile)s
                """

    P.run(
        statement,
        job_queue=P.PARAMS["pipeline_cluster_queue"],
        job_condaenv=P.PARAMS["conda_env"],
    )


#######################
# UCSC hub generation #
#######################


@active_if(MAKE_HUB)
@merge(
    reporters_make_bigwig,
    os.path.join(
        P.PARAMS.get("hub_dir", ""), P.PARAMS.get("hub_name", "") + ".hub.txt"
    ),
    extras=[pipeline_make_report],
)
def hub_make(infiles, outfile, statistics):
    """Creates a ucsc hub from the pipeline output"""

    import trackhub

    excluded = ['raw', ]

    bigwigs = [fn for fn  in infiles if not any(e in fn for e in excluded)]
    key_sample = lambda b: os.path.basename(b).split(".")[0]
    key_capture = lambda b: b.split(".")[-2]

    # Need to make an assembly hub if this is a custom genome
    if not P.PARAMS.get("genome_custom"):

        hub, genomes_file, genome, trackdb = trackhub.default_hub(
            hub_name=P.PARAMS["hub_name"],
            short_label=P.PARAMS.get("hub_short"),
            long_label=P.PARAMS.get("hub_long"),
            email=P.PARAMS["hub_email"],
            genome=P.PARAMS["genome_name"],
        )

        for key in [key_sample, key_capture]:

            tracks_grouped = make_group_track(bigwigs, 
                                              key, 
                                              overlay=True,
                                              overlay_exclude=['subtraction', '_vs_'])

            trackdb.add_tracks(tracks_grouped.values())
        
        trackdb.validate()

        if is_on(
            P.PARAMS.get("hub_upload")
        ):  # If the hub need to be uploaded to a server
            trackhub.upload.upload_hub(
                hub=hub, host=P.PARAMS["hub_url"], remote_dir=P.PARAMS["hub_dir"]
            )
        else:
            trackhub.upload.stage_hub(hub=hub, staging=P.PARAMS["hub_dir"])

    else:
        raise NotImplementedError("Custom genome not yet supported")


@active_if(not is_none(P.PARAMS.get("hub_url")))
@follows(hub_make)
@originate("hub_url.txt")
def hub_write_path(outfile):
    """Convinence task to write hub url to use for adding custom hub to UCSC genome browser"""

    with open(outfile, "w") as w:
        url = P.PARAMS["hub_url"].rstrip("/")
        name_dir = P.PARAMS["hub_dir"].strip("/")
        name_hubtxt = P.PARAMS["hub_name"] + ".hub.txt"

        path_hubtxt = f"{url}/{name_dir}/{name_hubtxt}"

        w.write(path_hubtxt)


######################################
# Identify differential interactions #
######################################


@active_if(N_SAMPLES >= 4)
@follows(mkdir("ccanalyser_compare/differential"))
@transform(
    "ccanalyser_compare/bedgraphs_union/*.tsv",
    regex(r".*/(.*)\.raw\.tsv"),
    r"ccanalyser_compare/differential/\1.log",
    extras=[r"\1"],
)
def identify_differential_interactions(infile, outfile, capture_name):

    if len(pd.read_csv(infile, sep="\t", nrows=5).columns) >= 4:

        output_prefix = outfile.replace(".log", "")

        statement = """ccanalyser
                    interactions differential
                    %(infile)s
                    -n %(capture_name)s
                    -c %(analysis_viewpoints)s
                    -o %(output_prefix)s
                    > %(outfile)s
                    """

        P.run(
            statement,
            job_queue=P.PARAMS["pipeline_cluster_queue"],
            job_condaenv=P.PARAMS["conda_env"],
        )

    else:
        print("Not enough replicates for differential testing")


##################
# Plot reporters #
##################


@active_if(VALID_PLOT_COORDINATES)
@follows(reporters_store_merged, mkdir("ccanalyser_analysis/heatmaps/"))
@transform(
    "ccanalyser_analysis/reporters/*.hdf5",
    regex(r"ccanalyser_analysis/reporters/(.*).hdf5"),
    r"ccanalyser_analysis/heatmaps/\1.log",
)
def reporters_plot_heatmap(infile, outfile):
    """Plots a heatmap over a specified region"""

    if not is_none(P.PARAMS.get("plot_normalisation")):
        norm = P.PARAMS["plot_normalisation"]
    else:
        norm_default = {
            "capture": "n_interactions",
            "tri": "n_rf_n_interactions",
            "tiled": "ice",
        }
        norm = norm_default[P.PARAMS["analysis_method"]]

    output_prefix = outfile.replace(".log", "")

    resolutions = " -r ".join(re.split(r"[,;]\s*|\s+", str(P.PARAMS["plot_bin_size"])))

    statement = f"""ccanalyser reporters  plot
                    %(infile)s
                    -r %(resolutions)s
                    -c %(plot_coordinates)s
                    --normalisation %(norm)s
                    --cmap {P.PARAMS.get('plot_cmap', 'jet')}
                    --vmin {P.PARAMS.get('plot_min', '0')}
                    --vmax {P.PARAMS.get('plot_vmax', '1')}
                    -o %(output_prefix)s
                    > %(outfile)s"""

    P.run(
        statement,
        job_queue=P.PARAMS["pipeline_cluster_queue"],
        job_condaenv=P.PARAMS["conda_env"],
    )


@merge(
    [hub_make, reporters_plot_heatmap, identify_differential_interactions],
    "pipeline_complete.txt",
)
def full(infiles, outfile):

    if os.path.exists("chrom_sizes.txt.tmp"):
        os.unlink("chrom_sizes.txt.tmp")

    if os.path.exists("ccanalyser_analysis/reporters/binners.pkl"):
        zap_file("ccanalyser_analysis/reporters/binners.pkl")

    touch_file(outfile)


if __name__ == "__main__":

    if ("-h" in sys.argv or "--help" in sys.argv):  # If --help then just run the pipeline without setup
        P.main(sys.argv)
    else:
        set_up_chromsizes()
        modify_pipeline_params_dict()
        P.main(sys.argv)


# @transform(
#     merge_interactions,
#     regex(r".*/(.*).hdf5"),
#     r"ccanalyser_analysis/bedgraphs/\1.windowed.log",
#     extras=[r"\1"],
# )
# def make_bedgraph_windowed(infile, outfiles, sample_name):
#     """Extract reporters in bedgraph format from stored interactions"""

#     output_prefix = f"ccanalyser_analysis/bedgraphs/{sample_name}.windowed"

#     statement = """ccanalyser reporters  bedgraph
#                    %(infile)s
#                    -o %(output_prefix)s
#                    --binsize 5000
#                    --normalise
#                    > %(output_prefix)s.log
#                    """
#     P.run(
#         statement,
#         job_queue=P.PARAMS["pipeline_cluster_queue"],
#         job_condaenv=P.PARAMS["conda_env"],
#     )<|MERGE_RESOLUTION|>--- conflicted
+++ resolved
@@ -1463,10 +1463,7 @@
             index=None,
             header=False,
         )
-<<<<<<< HEAD
-=======
-    
->>>>>>> 86ad7e36
+                     
     touch_file(outfile)
 
 
