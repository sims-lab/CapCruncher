import glob
import os
import re
import sys
import time
from collections import OrderedDict
from datetime import timedelta
from functools import wraps
from itertools import cycle, groupby
from typing import Callable, IO, Iterable, Tuple, Union, Generator

import click
import pandas as pd
import ujson
import xxhash
from pybedtools import BedTool
import pybedtools

def invert_dict(d: dict) -> Generator[Tuple[str, str], None, None]:
    '''Inverts key: value pairs into value: key pairs'''
    yield from ((v, k) for k, v in d.items())


def is_on(param: str) -> bool:
    """
    Returns True if parameter in "on" values

    On values:
        - true
        - t
        - on
        - yes
        - y
        - 1
    """
    values = ["true", "t", "on", "yes", "y", "1"]
    if str(param).lower() in values:
        return True
    else:
        return False



def is_off(param: str):
    """Returns True if parameter in "off" values"""
    values = ["", "None", "none", "F", "f"]
    if str(param).lower() in values:
        return True
    else:
        return False


def is_none(param: str) -> bool:
    """Returns True if parameter is none"""
    values = ["", "none"]
    if str(param).lower() in values:
        return True
    else:
        return False


def get_human_readable_number_of_bp(bp: int) -> str:
    """Converts integer into human readable basepair number"""

    if bp < 1000:
        bp = f"{bp}bp"
    elif (bp / 1e3) < 1000:
        bp = f"{bp / 1e3}kb"
    elif (bp / 1e6) < 1000:
        bp = f"{bp / 1e6}mb"

    return bp


def is_valid_bed(bed: Union[str, BedTool], verbose=True) -> bool:

    """Returns true if bed file can be opened and has at least 3 columns"""
    try:
        bed = BedTool(bed)
        if bed.field_count(n=1) >= 3:
            return True

    except Exception as e:

        if isinstance(e, FileNotFoundError):
            if verbose:
                print("Bed file not found")

        elif isinstance(e, IndexError):
            if verbose:
                print(
                    "Wrong number of fields detected, check separator/ number of columns"
                )

        else:
            if verbose:
                print(e)
        
        return False

def bed_has_name(bed: Union[str, BedTool]) -> bool:
    """Returns true if bed file has at least 4 columns"""
    if isinstance(bed, str):
        bed = BedTool(bed)

    if bed.field_count(n=1) >= 4:
        return True


def bed_has_duplicate_names(bed: Union[str, BedTool]) -> bool:
    """Returns true if bed file has no duplicated names"""
    if isinstance(bed, str):
        bed = BedTool(bed)

    df = bed.to_dataframe()
    if not df["name"].duplicated().shape[0] > 1:
        return True


def get_re_site(recognition_site: str = None) -> str:

    """
    Obtains the recogniton sequence for a supplied restriction enzyme or correctly
    formats a supplied recognition sequence.

    Args:
     cut_sequence - DNA sequence to use for fasta digestion e.g. "GATC"
     restriction_enzyme - Name of restriction enzyme e.g. DpnII  (case insensitive)

    Returns:
     recognition sequence e.g. "GATC"

    Raises:
     ValueError: Error if restriction_enzyme is not in known enzymes

    """

    known_enzymes = {
        "dpnii": "GATC",
        "mboi": "GATC",
        "hindiii": "AAGCTT",
        "ecori": "GAATTC",
        "nlaiii": "CATG",
    }

    if re.match(r"[GgAaTtCc]+", recognition_site):  # matches a DNA sequence
        cutsite = recognition_site.upper()  # Just uppercase convert and return

    elif recognition_site.lower() in known_enzymes:
        cutsite = known_enzymes[recognition_site.lower()]

    else:
        raise ValueError("No restriction site or recognised enzyme provided")

    return cutsite


def hash_column(col: Iterable, hash_type=64) -> list:

    """
    Convinience function to perform hashing using xxhash on an iterable.

    Function is **not** vectorised.
    """

    hash_dict = {
        32: xxhash.xxh32_intdigest,
        64: xxhash.xxh64_intdigest,
        128: xxhash.xxh128_intdigest,
    }

    hash_func = hash_dict.get(hash_type)

    return [hash_func(v) for v in col]


def split_intervals_on_chrom(intervals: Union[str, BedTool, pd.DataFrame]) -> dict:
    """Creates dictionary from bed file with the chroms as keys"""

    intervals = convert_bed_to_dataframe(intervals)
    return {chrom: df for chrom, df in intervals.groupby("chrom")}


def intersect_bins(
    bins_1: pd.DataFrame, bins_2: pd.DataFrame, **bedtools_kwargs
) -> pd.DataFrame:
    """Intersects two sets of genomic intervals using bedtools intersect.

    Formats the intersection in a clearer way than pybedtool auto names.

    """

    bt1 = BedTool.from_dataframe(bins_1)
    bt2 = BedTool.from_dataframe(bins_2)
    bt_intersect = bt1.intersect(bt2, **bedtools_kwargs)
    df_intersect = bt_intersect.to_dataframe(
        disable_auto_names=True,
        header=None,
        index_col=False,
        names=[
            "chrom_1",
            "start_1",
            "end_1",
            "name_1",
            "chrom_2",
            "start_2",
            "end_2",
            "name_2",
            "overlap",
        ],
    )

    return df_intersect


def load_json(fn) -> dict:
    """Convinence function to load gziped json file using xopen."""

    from xopen import xopen

    with xopen(fn) as r:
        d = ujson.load(r)
        return d


def get_timing(task_name=None) -> Callable:
    """Decorator:
    Gets the time taken by the wrapped function
    """

    def wrapper(f):
        @wraps(f)
        def wrapped(*args, **kwargs):
            time_start = time.perf_counter()
            result = f(*args, **kwargs)
            time_end = time.perf_counter()

            time_taken = timedelta(seconds=(time_end - time_start))
            print(f"Completed {task_name} in {time_taken} (hh:mm:ss.ms)")
            return result

        return wrapped

    return wrapper


<<<<<<< HEAD
class NaturalOrderGroup(click.Group):
    """Simple class to ensure subcommand order is maintained by click."""

    def __init__(self, name=None, commands=None, **attrs):
        if commands is None:
            commands = OrderedDict()
        elif not isinstance(commands, OrderedDict):
            commands = OrderedDict(commands)
        click.Group.__init__(self, name=name, commands=commands, **attrs)

    def list_commands(self, ctx):
        return self.commands.keys()


def zap_files(files):
    """Runs cgatcore zap_files on all inputs"""
    for fn in files:
        zap_file(fn)


=======
>>>>>>> 53d5c0ce
def get_ucsc_color(color) -> str:
    """Converts rgb to UCSC compatable colours"""
    return ",".join([str(int(i * 255)).strip() for i in color])


def get_colors(items: Iterable, colors: Union[Iterable, None] = None):
    """Extracts the appropriate number of colours for the items
    and formats them for UCSC."""

    import seaborn as sns
    import matplotlib

    if not colors:
        colors = sns.color_palette("rainbow", len(items))
        return [get_ucsc_color(color) for color in colors]
    else:
        colors = [
            matplotlib.colors.to_rgb(color) for color in re.split(r"\s|,|;", colors)
        ]
        return [color for i, color in zip(items, cycle(colors))]


def add_bigwigs_to_track(
    track_collection,
    bigwigs: list,
    replacements: list = None,
    suffix: str = None,
    subtrack: bool = False,
):

    import trackhub

    for bw, color in zip(bigwigs, get_colors(bigwigs)):

        bw_base = os.path.basename(bw)
        bw_sanitized = bw_base

        if replacements:
            for rep in replacements:
                bw_sanitized = bw_sanitized.replace(rep, "")

        track = trackhub.Track(
            name=f"{bw_sanitized}{'_' + suffix if suffix else ''}",
            source=bw,
            visibility="hide",
            color=color,
            autoScale="on",
            tracktype="bigWig",
            windowingFunction="maximum",
        )

        if subtrack:
            track_collection.add_subtrack(track)
        else:
            track_collection.add_tracks(track)


def make_group_track(
    bigwigs: list,
    key: Union[callable, str, int],
    overlay=True,
    overlay_exclude: list = None,
) -> dict:

    """Generates a UCSC super track by grouping inputs by the provided key."""

    import trackhub

    super_tracks_dict = dict()
    replacements = [".bigWig", ".normalised.", ".subtraction."]


    for name, bws in groupby(sorted(bigwigs, key=key), key=key):

        bws = list(bws)
        name_sanitized = name.replace(" ", "_").replace(".", "_")
        replacements.append(name)

        # Create a super track
        super_track = trackhub.SuperTrack(name=name_sanitized)

        # Add tracks to the super track
        add_bigwigs_to_track(
            track_collection=super_track,
            bigwigs=bws,
            suffix=name,
            subtrack=False,
            replacements=replacements,
        )

        # Create an overlay track
        if overlay and not any(e in name for e in overlay_exclude):

            overlay_track = trackhub.AggregateTrack(
                name=f"{name_sanitized}_overlay",
                aggregate="transparentOverlay",
                visibility="full",
                tracktype="bigWig",
                maxHeightPixels="8:80:128",
                showSubtrackColorOnUi="on",
                windowingFunction="maximum",
            )

            add_bigwigs_to_track(
                track_collection=overlay_track,
                bigwigs=[bw for bw in bws if not any(e in bw for e in overlay_exclude)],
                suffix=f"{name}_subtrack",
                subtrack=True,
                replacements=replacements,
            )

            super_track.add_tracks(overlay_track)

        super_tracks_dict[name] = super_track

    return super_tracks_dict


<<<<<<< HEAD
class PysamFakeEntry:
    """Testing class used to supply a pysam FastqProxy like object"""

    def __init__(self, name, sequence, quality):
        self.name = name
        self.sequence = sequence
        self.quality = quality
        self.comment = ""

    def __repr__(self) -> str:
        return "|".join([self.name, self.sequence, "+", self.quality])


=======
>>>>>>> 53d5c0ce
def convert_to_bedtool(bed: Union[str, BedTool, pd.DataFrame]) -> BedTool:
    """Converts a str or pd.DataFrame to a pybedtools.BedTool object"""
    if isinstance(bed, str):
        bed_conv = BedTool(bed)
    elif isinstance(bed, pd.DataFrame):
        bed_conv = BedTool.from_dataframe(bed)
    elif isinstance(bed, BedTool):
        bed_conv = bed

    return bed_conv


def convert_bed_to_dataframe(bed: Union[str, BedTool, pd.DataFrame]) -> pd.DataFrame:
    """Converts a bed like object (including paths to bed files) to a pd.DataFrame"""

    if isinstance(bed, str):
        bed_conv = BedTool(bed).to_dataframe()

    elif isinstance(bed, BedTool):
        bed_conv = bed.to_dataframe()

    elif isinstance(bed, pd.DataFrame):
        bed_conv = bed

    return bed_conv


def format_coordinates(coordinates: Union[str, os.PathLike]) -> BedTool:
    """Converts coordinates supplied in string format or a .bed file to a BedTool.

    Args:
        coordinates (Union[str, os.PathLike]): Coordinates in the form chr:start-end or a path.
    Raises:
        ValueError: Inputs must be supplied in the correct format.

    Returns:
        BedTool: BedTool object containing the required coordinates.
    """

    coordinates = str(coordinates)
    pattern_genomic_coord = re.compile(r"chr[0-2xXyYmM][0-9]*:\d+-\d+(\s\w)*$")
    pattern_bed_file = re.compile(r"(.*).bed")

    if pattern_genomic_coord.match(coordinates):

        coordinates_split = re.split(":|-", coordinates)
        if len(coordinates_split) < 4:
            coordinates_split.append("region_0")

        bt = BedTool(" ".join(coordinates_split), from_string=True)

    elif pattern_bed_file.match(coordinates):
        if is_valid_bed(coordinates):
            if bed_has_name(coordinates):
                bt = BedTool(coordinates)
            else:
                bt = (
                    BedTool(coordinates)
                    .to_dataframe()
                    .reset_index()
                    .assign(name=lambda df: "region_" + df["index"].astype("string"))[
                        ["chrom", "start", "end", "name"]
                    ]
                    .pipe(BedTool.from_dataframe)
                )
        else:
            raise ValueError("Invalid bed file supplied.")

    else:
        raise ValueError(
            """Coordinates not provided in the correct format. Provide coordinates in the form chr[NUMBER]:[START]-[END] or a .bed file"""
        )

    return bt

<<<<<<< HEAD

def convert_interval_to_coords(
    interval: Union[pybedtools.Interval, dict], named=False
) -> str:
=======
def convert_interval_to_coords(interval: Union[pybedtools.Interval, dict], named=False) -> Tuple[str]:
>>>>>>> 53d5c0ce
    """Converts interval object to standard genomic coordinates.

    e.g. chr1:1000-2000

    Args:
        interval (Union[pybedtools.Interval, dict]): Interval to convert.

    Returns:
        Tuple: Genomic coordinates in the format chr:start-end
    """
    if not named:
        return ('Unnammed', f'{interval["chrom"]}:{interval["start"]}-{interval["end"]}')
    else:
<<<<<<< HEAD
        return (
            interval["name"],
            f'{interval["chrom"]}:{interval["start"]}-{interval["end"]}',
        )
=======
        return (interval['name'], f'{interval["chrom"]}:{interval["start"]}-{interval["end"]}')
    

class PysamFakeEntry():
    '''Testing class used to supply a pysam FastqProxy like object'''
    def __init__(self, name, sequence, quality):
        self.name = name
        self.sequence = sequence
        self.quality = quality
        self.comment = ''
    
    def __repr__(self) -> str:
       return  '|'.join([self.name, self.sequence, '+', self.quality])
>>>>>>> 53d5c0ce
<|MERGE_RESOLUTION|>--- conflicted
+++ resolved
@@ -244,29 +244,6 @@
     return wrapper
 
 
-<<<<<<< HEAD
-class NaturalOrderGroup(click.Group):
-    """Simple class to ensure subcommand order is maintained by click."""
-
-    def __init__(self, name=None, commands=None, **attrs):
-        if commands is None:
-            commands = OrderedDict()
-        elif not isinstance(commands, OrderedDict):
-            commands = OrderedDict(commands)
-        click.Group.__init__(self, name=name, commands=commands, **attrs)
-
-    def list_commands(self, ctx):
-        return self.commands.keys()
-
-
-def zap_files(files):
-    """Runs cgatcore zap_files on all inputs"""
-    for fn in files:
-        zap_file(fn)
-
-
-=======
->>>>>>> 53d5c0ce
 def get_ucsc_color(color) -> str:
     """Converts rgb to UCSC compatable colours"""
     return ",".join([str(int(i * 255)).strip() for i in color])
@@ -385,22 +362,6 @@
     return super_tracks_dict
 
 
-<<<<<<< HEAD
-class PysamFakeEntry:
-    """Testing class used to supply a pysam FastqProxy like object"""
-
-    def __init__(self, name, sequence, quality):
-        self.name = name
-        self.sequence = sequence
-        self.quality = quality
-        self.comment = ""
-
-    def __repr__(self) -> str:
-        return "|".join([self.name, self.sequence, "+", self.quality])
-
-
-=======
->>>>>>> 53d5c0ce
 def convert_to_bedtool(bed: Union[str, BedTool, pd.DataFrame]) -> BedTool:
     """Converts a str or pd.DataFrame to a pybedtools.BedTool object"""
     if isinstance(bed, str):
@@ -476,14 +437,8 @@
 
     return bt
 
-<<<<<<< HEAD
-
-def convert_interval_to_coords(
-    interval: Union[pybedtools.Interval, dict], named=False
-) -> str:
-=======
+
 def convert_interval_to_coords(interval: Union[pybedtools.Interval, dict], named=False) -> Tuple[str]:
->>>>>>> 53d5c0ce
     """Converts interval object to standard genomic coordinates.
 
     e.g. chr1:1000-2000
@@ -497,12 +452,6 @@
     if not named:
         return ('Unnammed', f'{interval["chrom"]}:{interval["start"]}-{interval["end"]}')
     else:
-<<<<<<< HEAD
-        return (
-            interval["name"],
-            f'{interval["chrom"]}:{interval["start"]}-{interval["end"]}',
-        )
-=======
         return (interval['name'], f'{interval["chrom"]}:{interval["start"]}-{interval["end"]}')
     
 
@@ -516,4 +465,3 @@
     
     def __repr__(self) -> str:
        return  '|'.join([self.name, self.sequence, '+', self.quality])
->>>>>>> 53d5c0ce
